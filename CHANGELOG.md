--- conflicted
+++ resolved
@@ -8,11 +8,8 @@
 ## Unreleased
 
 <!-- List New Changes Here -->
-<<<<<<< HEAD
 * Completed the migration away from `hydrolysis` to `polymer-analyzer` and `vulcanize` to `polymer-bundler`.
-=======
 * Fix issue where larger projects would cause the sources stream to hang.
->>>>>>> 6be77b40
 
 ## [0.7.0] - 2017-01-31
 
