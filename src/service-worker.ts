--- conflicted
+++ resolved
@@ -17,33 +17,19 @@
 import { writeFile } from 'fs';
 import * as path from 'path';
 import * as logging from 'plylog';
-<<<<<<< HEAD
 import { generateSWString, getModuleUrl, WorkboxConfig } from 'workbox-build';
 import { DepsIndex } from './analyzer';
 import { PolymerProject } from './polymer-project';
-=======
-import {generate as swPrecacheGenerate, SWConfig} from 'sw-precache';
-
-import {DepsIndex} from './analyzer';
-import {LocalFsPath, posixifyPath, PosixPath} from './path-transformers';
-import {PolymerProject} from './polymer-project';
->>>>>>> c7dfb17d
-
+import { LocalFsPath, posixifyPath, PosixPath } from './path-transformers';
 const logger = logging.getLogger('polymer-build.service-worker');
 
 export interface AddServiceWorkerOptions {
   project: PolymerProject;
   buildRoot: LocalFsPath;
   bundled?: boolean;
-<<<<<<< HEAD
-  path?: string;
+  path?: LocalFsPath;
   workboxConfig?: WorkboxConfig | null;
-  basePath?: string;
-=======
-  path?: LocalFsPath;
-  swPrecacheConfig?: SWConfig|null;
   basePath?: LocalFsPath;
->>>>>>> c7dfb17d
 }
 
 /**
@@ -133,24 +119,9 @@
   }
 
   if (options.basePath) {
-<<<<<<< HEAD
     workboxConfig.modifyUrlPrefix = Object.assign({}, workboxConfig.modifyUrlPrefix, {
-      '': addTrailingSlash(options.basePath)
+      '': addTrailingSlash(posixifyPath(options.basePath))
     });
-=======
-    // TODO Drop this feature once CLI doesn't depend on it.
-    let replacePrefix = posixifyPath(options.basePath);
-    if (!replacePrefix.endsWith('/')) {
-      replacePrefix = replacePrefix + '/' as PosixPath;
-    }
-    if (swPrecacheConfig.replacePrefix) {
-      console.info(
-          `Replacing service worker configuration's ` +
-          `replacePrefix option (${swPrecacheConfig.replacePrefix}) ` +
-          `with the build configuration's basePath (${replacePrefix}).`);
-    }
-    swPrecacheConfig.replacePrefix = replacePrefix;
->>>>>>> c7dfb17d
   }
 
   // static files will be pre-cached
@@ -164,7 +135,6 @@
  * contents), based off of the options provided.
  */
 export async function generateServiceWorker(options: AddServiceWorkerOptions):
-<<<<<<< HEAD
   Promise<Buffer> {
   const workboxConfig = await generateServiceWorkerConfig(options);
   return await <Promise<Buffer>>(new Promise((resolve) => {
@@ -173,20 +143,6 @@
       resolve(new Buffer(swString));
       warnings.forEach(warning => console.warn(warning));
     });
-=======
-    Promise<Buffer> {
-  const swPrecacheConfig = await generateServiceWorkerConfig(options);
-  return await<Promise<Buffer>>(new Promise((resolve, reject) => {
-    logger.debug(`writing service worker...`, swPrecacheConfig);
-    swPrecacheGenerate(
-        swPrecacheConfig, (err?: Error, fileContents?: string) => {
-          if (err || fileContents == null) {
-            reject(err || 'No file contents provided.');
-          } else {
-            resolve(new Buffer(fileContents));
-          }
-        });
->>>>>>> c7dfb17d
   }));
 }
 
